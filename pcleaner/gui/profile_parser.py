import re
from dataclasses import dataclass, field
from enum import Enum, auto
from pathlib import Path
from typing import get_type_hints, Any, Callable
import os

import PySide6.QtCore as Qc
import PySide6.QtGui as Qg
import PySide6.QtWidgets as Qw
import configupdater as cu
from PySide6.QtCore import Slot
from loguru import logger

from pcleaner.helpers import tr
import pcleaner.gui.gui_utils as gu
import pcleaner.ocr.supported_languages as osl
from pcleaner import config as cfg
<<<<<<< HEAD
from pcleaner.config import GreaterZero, LongString, Percentage, OCREngine, ReadingOrder, PSDExport
=======
from pcleaner.config import (
    GreaterZero,
    LongString,
    Percentage,
    OCREngine,
    ReadingOrder,
    ThreadLimit,
)
>>>>>>> c23f04a8
from pcleaner.ocr.supported_languages import LanguageCode
from pcleaner.gui.CustomQ.CColorButton import ColorButton
from pcleaner.gui.CustomQ.CComboBox import CComboBox


class EntryTypes(Enum):
    """
    The different types of entries in a profile.
    """

    Bool = auto()
    Int = auto()
    Float = auto()
    IntGreater0 = auto()
    ThreadLimit = auto()
    FloatGreater0 = auto()
    Percentage = auto()
    Str = auto()
    LongString = auto()
    StrNone = auto()
    Color = auto()
    MimeSuffixIMG = auto()
    MimeSuffixMASK = auto()
    OCREngine = auto()
    ReadingOrder = auto()
    LanguageCode = auto()
    PSDExport = auto()

@dataclass(frozen=True)
class ProfileComment:
    comment: str


@dataclass(frozen=True)
class ProfileEntry:
    key: str
    entry_type: EntryTypes


@dataclass(frozen=True)
class ProfileSpace:
    pass


@dataclass(frozen=True)
class ProfileSection:
    name: str
    items: list[ProfileComment | ProfileEntry] = field(default_factory=list)


class ProfileOptionWidget(Qw.QHBoxLayout):
    """
    A layout widget that contains some data widget and a reset button.
    """

    _data_widget: Qw.QWidget
    _reset_button: Qw.QPushButton
    _entry_type: EntryTypes

    _default_value: Any
    _data_setter: Callable[[Any], None]
    _data_getter: Callable[[], Any]

    valueChanged = Qc.Signal()

    def __init__(self, entry_type: EntryTypes) -> None:
        super().__init__()
        self.create_data_widget(entry_type)
        self.create_reset_button()
        self.addWidget(self._data_widget)
        self.addWidget(self._reset_button)

    def create_reset_button(self) -> None:
        self._reset_button = Qw.QPushButton()
        self._reset_button.setSizePolicy(Qw.QSizePolicy.Fixed, Qw.QSizePolicy.Fixed)
        self._reset_button.setIcon(Qg.QIcon.fromTheme("edit-reset"))
        self._reset_button.setToolTip(self.tr("Reset to default", "Generic reset button tooltip"))
        self._reset_button.clicked.connect(self.reset)
        self.set_reset_button_enabled(False)
        # Don't shift focus to next widget after pressing the button.
        self._reset_button.setFocusPolicy(Qc.Qt.NoFocus)

    def create_data_widget(self, entry_type: EntryTypes) -> None:
        if entry_type == EntryTypes.Bool:
            self._data_widget: Qw.QCheckBox = Qw.QCheckBox()
            self._data_widget.stateChanged.connect(self._value_changed)
            self._data_setter = self._data_widget.setChecked
            self._data_getter = self._data_widget.isChecked

        elif entry_type == EntryTypes.Int or entry_type == EntryTypes.IntGreater0:
            self._data_widget: Qw.QSpinBox = Qw.QSpinBox()
            self._data_widget.setMaximum(999999999)  # Can't go much higher due to int32 limits.
            self._data_setter = self._data_widget.setValue
            self._data_getter = self._data_widget.value
            if entry_type == EntryTypes.IntGreater0:
                self._data_widget.setMinimum(1)
            self._data_widget.valueChanged.connect(self._value_changed)

        elif entry_type == EntryTypes.ThreadLimit:
            self._data_widget: CComboBox = CComboBox()
            self._data_widget.addTextItemLinkedData(
                self.tr(
                    "All Cores", "The limit on the number of CPU cores to use, or here, no limit."
                ),
                0,
            )
            for i in range(1, os.cpu_count() + 1):
                self._data_widget.addTextItemLinkedData(str(i), i)
            self._data_setter = self._data_widget.setCurrentIndexByLinkedData
            self._data_getter = self._data_widget.currentLinkedData
            self._data_widget.currentIndexChanged.connect(self._value_changed)

        elif entry_type == EntryTypes.Float or entry_type == EntryTypes.FloatGreater0:
            self._data_widget: Qw.QDoubleSpinBox = Qw.QDoubleSpinBox()
            self._data_widget.setStepType(Qw.QAbstractSpinBox.AdaptiveDecimalStepType)
            self._data_setter = self._data_widget.setValue
            # Round to 2 decimal places.
            self._data_getter = lambda: round(self._data_widget.value(), 2)
            if entry_type == EntryTypes.FloatGreater0:
                self._data_widget.setMinimum(0.01)
            self._data_widget.valueChanged.connect(self._value_changed)

        elif entry_type == EntryTypes.Percentage:
            self._data_widget: Qw.QDoubleSpinBox = Qw.QDoubleSpinBox()
            self._data_widget.setRange(0.0, 100.0)
            self._data_widget.setDecimals(1)
            self._data_widget.setSuffix("%")
            self._data_setter = self._data_widget.setValue
            self._data_getter = self._data_widget.value
            self._data_widget.valueChanged.connect(self._value_changed)

        elif entry_type == EntryTypes.Str:
            self._data_widget: Qw.QLineEdit = Qw.QLineEdit()
            self._data_widget.textChanged.connect(self._value_changed)
            self._data_setter = self._data_widget.setText
            self._data_getter = self._data_widget.text

        elif entry_type == EntryTypes.LongString:
            self._data_widget: Qw.QPlainTextEdit = Qw.QPlainTextEdit()
            # Limit the data widget to a height of 3 lines.
            self._data_widget.setMaximumHeight(self._data_widget.fontMetrics().lineSpacing() * 6)
            size_policy = self._data_widget.sizePolicy()
            size_policy.setVerticalPolicy(Qw.QSizePolicy.Fixed)
            self._data_widget.setSizePolicy(size_policy)
            self._data_widget.textChanged.connect(self._value_changed)
            self._data_setter = self._data_widget.setPlainText
            self._data_getter = self._data_widget.toPlainText

        elif entry_type == EntryTypes.StrNone:
            # Convert empty strings to None and vice versa.
            self._data_widget: Qw.QLineEdit = Qw.QLineEdit()
            self._data_widget.textChanged.connect(self._value_changed)

            def _set_text(text: str | None) -> None:
                if text is None:
                    self._data_widget.setText("")
                else:
                    self._data_widget.setText(text)

            def _get_text() -> str | None:
                text = self._data_widget.text()
                if text == "":
                    return None
                else:
                    return text

            self._data_setter = _set_text
            self._data_getter = _get_text

        elif entry_type == EntryTypes.Color:
            self._data_widget: ColorButton = ColorButton()
            self._data_widget.colorChanged.connect(self._value_changed)
            self._data_setter = self._data_widget.setColor
            self._data_getter = self._data_widget.color

        elif entry_type == EntryTypes.MimeSuffixIMG:
            # Use a spinbox and populate it with the mime suffixes from the config.
            # Use "Same as image" as the default value, with a linked data of None.
            # The other suffixes just store the suffix as the linked data.
            self._data_widget: CComboBox = CComboBox()
            self._data_widget.addTextItemLinkedData(
                self.tr("Same as image", "Profile default option for the file type"), None
            )
            for suffix in cfg.SUPPORTED_IMG_TYPES:
                self._data_widget.addTextItemLinkedData(suffix, suffix)

            self._data_widget.currentIndexChanged.connect(self._value_changed)
            self._data_setter = self._data_widget.setCurrentIndexByLinkedData
            self._data_getter = self._data_widget.currentLinkedData

        elif entry_type == EntryTypes.MimeSuffixMASK:
            # Use a spinbox and populate it with the mime suffixes from the config.
            # Use png as the default value.
            self._data_widget: CComboBox = CComboBox()
            for suffix in cfg.SUPPORTED_MASK_TYPES:
                self._data_widget.addTextItemLinkedData(suffix, suffix)
            self._data_widget.setCurrentIndexByLinkedData(cfg.SUPPORTED_MASK_TYPES[0])
            self._data_widget.currentIndexChanged.connect(self._value_changed)
            self._data_setter = self._data_widget.setCurrentIndexByLinkedData
            self._data_getter = self._data_widget.currentLinkedData

        elif entry_type in (EntryTypes.OCREngine, EntryTypes.ReadingOrder, EntryTypes.PSDExport):
            # Use a combobox and populate it with the enum members from the config.
            self._data_widget: CComboBox = CComboBox()
            name_mapper: dict[Enum, str] | None = None
            match entry_type:
                case EntryTypes.OCREngine:
                    enum_class = OCREngine
                case EntryTypes.ReadingOrder:
                    enum_class = ReadingOrder
                case EntryTypes.PSDExport:
                    enum_class = PSDExport
                case _:
                    raise NotImplementedError(f"Unknown entry type {entry_type}")

            for member in enum_class.__members__.values():
                if name_mapper is not None:
                    self._data_widget.addTextItemLinkedData(tr(name_mapper[member]), member)
                else:
                    self._data_widget.addTextItemLinkedData(member.value, member)
            self._data_widget.setCurrentIndex(0)
            self._data_widget.currentIndexChanged.connect(self._value_changed)
            self._data_setter = self._data_widget.setCurrentIndexByLinkedData
            self._data_getter = self._data_widget.currentLinkedData

        elif entry_type == EntryTypes.LanguageCode:
            # Use a combobox and populate it with the enum members from the config.
            self._data_widget: CComboBox = CComboBox()
            for code, lang_name in osl.language_code_name_sorted(
                include_detect=True, pin_important=True, translate=tr
            ):
                self._data_widget.addTextItemLinkedData(lang_name, code)
            self._data_widget.setCurrentIndex(0)
            self._data_widget.currentIndexChanged.connect(self._value_changed)
            self._data_setter = self._data_widget.setCurrentIndexByLinkedData
            self._data_getter = self._data_widget.currentLinkedData

        else:
            raise NotImplementedError(f"Unknown entry type {entry_type}")

    def reset(self) -> None:
        """
        Reset the data widget to the default value.
        """
        self._data_setter(self._default_value)
        self.set_reset_button_enabled(False)

    def value_is_default(self) -> bool:
        """
        Check if the current value is the default value.
        """
        return self._data_getter() == self._default_value

    def set_value(self, value: Any) -> None:
        """
        Set the value of the data widget, which is the new default value.
        Does not emit the valueChanged signal.
        """
        self._default_value = value
        self._data_setter(value)
        self.set_reset_button_enabled(False)

    def get_value(self) -> Any:
        """
        Get the value of the data widget.

        :return: The value of the data widget.
        """
        return self._data_getter()

    def _value_changed(self) -> None:
        """
        Called when the value of the data widget changes.
        """
        self.set_reset_button_enabled(not self.value_is_default())
        self.valueChanged.emit()

    def set_reset_button_enabled(self, enabled: bool) -> None:
        self._reset_button.setEnabled(enabled)
        self._reset_button.setFlat(not enabled)


def parse_profile_structure(profile: cfg.Profile) -> list[ProfileSection]:
    """
    Parse the given profile and return an intermediate representation,
    Such that it can be used by the GUI.

    This relies on the Profile class exporting to a configupdater object,
    which is then parsed to extract the structure of the profile, including
    comments and section, option names.

    This is done, so that the GUI can reflect the structure of the profile used
    in the CLI, without having to duplicate the structure in the GUI code.

    This representation doesn't contain any values, only the structure.

    :param profile:
    :return: A list of ProfileSection objects.
    """
    sections = []
    conf_updater = profile.bundle_config(gui_mode=True)
    for block in conf_updater.iter_blocks():
        if isinstance(block, cu.Section):
            section_name = to_snake_case(block.name)
            section_items = []
            for section_block in block.iter_blocks():
                if isinstance(section_block, cu.Space):
                    section_block: cu.Space
                    section_items.append(ProfileSpace())

                elif isinstance(section_block, cu.Comment):
                    section_block: cu.Comment
                    comment = str(section_block)
                    comment = comment.replace("#", "").strip().replace("\n", "").strip()
                    section_items.append(ProfileComment(comment))

                elif isinstance(section_block, cu.Option):
                    section_block: cu.Option
                    key = to_snake_case(section_block.key)
                    # Figure out what the type of the value is, referring to the profile class.
                    # This digs into the specific attribute of the profile, since each section
                    # is its own dataclass.
                    value_type = get_type_hints(profile.__getattribute__(section_name).__class__)[
                        key
                    ]
                    if value_type == bool:
                        entry_type = EntryTypes.Bool
                    elif value_type == int:
                        entry_type = EntryTypes.Int
                    elif value_type == float:
                        entry_type = EntryTypes.Float
                    elif value_type == int | GreaterZero:
                        entry_type = EntryTypes.IntGreater0
                    elif value_type == float | GreaterZero:
                        entry_type = EntryTypes.FloatGreater0
                    elif value_type == Percentage:
                        entry_type = EntryTypes.Percentage
                    elif value_type == str:
                        entry_type = EntryTypes.Str
                    elif value_type == LongString:
                        entry_type = EntryTypes.LongString
                    elif value_type == str | None:
                        entry_type = EntryTypes.StrNone
                    elif value_type == tuple[int, int, int, int]:
                        entry_type = EntryTypes.Color
                    elif value_type == OCREngine:
                        entry_type = EntryTypes.OCREngine
                    elif value_type == ReadingOrder:
                        entry_type = EntryTypes.ReadingOrder
                    elif value_type == LanguageCode:
                        entry_type = EntryTypes.LanguageCode
<<<<<<< HEAD
                    elif value_type == PSDExport:
                        entry_type = EntryTypes.PSDExport
=======
                    elif value_type == ThreadLimit:
                        entry_type = EntryTypes.ThreadLimit
>>>>>>> c23f04a8
                    else:
                        raise NotImplementedError(f"Unknown value type {value_type}")

                    # Override the entry type if it's a mime suffix.
                    # This is a special case, applied to keys that contain "file_type" and "mask_file_type".
                    if "mask_file_type" in key:
                        entry_type = EntryTypes.MimeSuffixMASK
                    elif "file_type" in key:
                        entry_type = EntryTypes.MimeSuffixIMG

                    section_items.append(ProfileEntry(key, entry_type))

            # Trim spacers from both ends.
            if isinstance(section_items[0], ProfileSpace):
                section_items.pop(0)
            if isinstance(section_items[-1], ProfileSpace):
                section_items.pop(-1)
            sections.append(ProfileSection(section_name, section_items))

    return sections


class ProfileToolBox(Qw.QToolBox):
    # A subclass that tracks the mapping of widgets to profile options.
    # This is used to save/load the values of the widgets to the profile.

    values_changed = Qc.Signal()  # When False, all values are default.
    values_initialized: bool = (
        False  # This prevents lookups to the default values before they are set.
    )

    def __init__(self, parent=None) -> None:
        Qw.QToolBox.__init__(self, parent)
        self._widgets: dict[str, dict[str, ProfileOptionWidget]] = {}

    def load_profile_structure(self, structure: list[ProfileSection]) -> None:
        """
        Populate the toolbox widget with the given profile structure.
        No values are set, only the structure is replicated with widgets.

        :param structure: The structure to use.
        """

        for section in structure:
            section_widget = Qw.QWidget()
            layout = Qw.QVBoxLayout()
            current_layout_form = Qw.QFormLayout()
            section_widget.setLayout(layout)
            # Mark the inpainting section as experimental.
            if section.name == "inpainter":
                self.addItem(section_widget, tr("Inpainter (experimental)"))
            else:
                self.addItem(section_widget, tr(to_display_name(section.name), context="Profile"))

            self._widgets[section.name] = {}

            for item in section.items:
                if isinstance(item, ProfileComment):
                    item: ProfileComment
                    label = Qw.QLabel(parent=self, text=tr(item.comment, context="Profile"))
                    label.setOpenExternalLinks(True)
                    label.setWordWrap(True)
                    current_layout_form.addRow(label)

                elif isinstance(item, ProfileSpace):
                    current_layout_form.addRow(Qw.QLabel(parent=self, text=""))

                elif isinstance(item, ProfileEntry):
                    item: ProfileEntry
                    # Make a special exception for the notes field, which needs to take up
                    # the entire width of the form, otherwise it is really narrow and looks
                    # rather retarded.
                    # The solution here is to break up the usual form layout and insert just
                    # the options widget, not even a label. After that, resume with a new form layout.
                    if item.key == "notes":
                        layout.addLayout(current_layout_form)

                        notes_widget = ProfileOptionWidget(item.entry_type)
                        layout.addLayout(notes_widget)
                        self._widgets[section.name][item.key] = notes_widget
                        notes_widget.valueChanged.connect(self._on_value_changed)

                        current_layout_form = Qw.QFormLayout()
                        continue

                    label = Qw.QLabel(
                        parent=self, text=tr(to_display_name(item.key), context="Profile")
                    )
                    label.setToolTip(to_display_name(item.key))
                    current_layout_form.addRow(label)
                    option_widget = ProfileOptionWidget(item.entry_type)
                    current_layout_form.addRow(label, option_widget)
                    option_widget.valueChanged.connect(self._on_value_changed)

                    self._widgets[section.name][item.key] = option_widget

            # Add the form layout to the section widget.
            layout.addLayout(current_layout_form)
            # Tell the vbox layout to stretch the last item to fill the space.
            layout.addStretch(1)

    def set_profile_values(self, profile: cfg.Profile) -> None:
        """
        Load the values from the given profile into the widgets.

        :param profile: The profile to load.
        """
        logger.debug("Setting profile values")
        # Assign the value and connect the reset functionality for each widget.
        for section_name, section in self._widgets.items():
            for key, option_widget in section.items():
                # Get the value from the profile.
                value = profile.get(section_name, key)
                option_widget.set_value(value)

        self.values_initialized = True

    def get_profile_values(self, profile: cfg.Profile, no_validation: bool = False) -> None:
        """
        Save the values from the widgets to the given profile.
        Update in place.

        The only value validated here is the model path. We don't want to interrupt the user while
        typing.

        :param profile: The profile to save to.
        :param no_validation: If True, skip validation of the values.
        """
        found_model_path = False
        # Assign the value and connect the reset functionality for each widget.
        for section_name, section in self._widgets.items():
            for key, option_widget in section.items():
                # Get the value from the widget.
                value = option_widget.get_value()
                profile.set(section_name, key, value)
                # Special case: model path
                # Warn if it's an invalid path.
                if key == "model_path":
                    found_model_path = True
                    if value is not None and not Path(value).exists():
                        if no_validation:
                            continue
                        logger.error(
                            f"Model path {value} does not exist. Please check your profile."
                        )
                        gu.show_warning(
                            self,
                            "Invalid model path",
                            self.tr(
                                "<html>The Text Detector model path {value} does not exist, reverting to default."
                                "\nYou can download the model manually from <a href="
                                '"https://github.com/zyddnys/manga-image-translator/releases/latest">here</a>'
                                " or continue using the default model.</html>"
                            ).format(value=value),
                        )
        # Sanity check to guard against future breakage.
        if not found_model_path:
            logger.error("No model path found in profile.")

    @Slot()
    def _on_value_changed(self) -> None:
        """
        Check if all values are default, then re-emit the signal.
        """
        if not self.values_initialized:
            return

        self.values_changed.emit()

    def reset_all(self) -> None:
        """
        Reset all widgets to their default values.
        """
        for section in self._widgets.values():
            for widget in section.values():
                widget.reset()

    def is_modified(self) -> bool:
        """
        Check if any values have been modified.

        :return: True if any values have been modified.
        """
        return not all(
            w.value_is_default() for section in self._widgets.values() for w in section.values()
        )


def to_snake_case(name: str) -> str:
    """
    Convert the given name to snake case.

    Example:
        "ThisIsATest" -> "this_is_a_test"

    :param name: The name to convert.
    :return: The converted name.
    """
    # https://stackoverflow.com/a/1176023
    s1 = re.sub("(.)([A-Z][a-z]+)", r"\1_\2", name)
    return re.sub("([a-z0-9])([A-Z])", r"\1_\2", s1).lower()


def to_display_name(name: str) -> str:
    """
    Convert the given name to a display name.
    Split on underscores or CamelCase and capitalize each word.

    Example:
        "this_is_a_test" -> "This Is A Test"

    :param name: The name to convert.
    :return: The converted name.
    """
    name = name.replace("_", " ")
    # https://stackoverflow.com/a/1176023
    s1 = re.sub("(.)([A-Z][a-z]+)", r"\1 \2", name)
    s2 = re.sub("([a-z0-9])([A-Z])", r"\1 \2", s1)
    return (
        " ".join(word.capitalize() for word in s2.split(" "))
        .replace("Ai ", "AI ")
        .replace("Ocr", "OCR")
    )<|MERGE_RESOLUTION|>--- conflicted
+++ resolved
@@ -16,9 +16,7 @@
 import pcleaner.gui.gui_utils as gu
 import pcleaner.ocr.supported_languages as osl
 from pcleaner import config as cfg
-<<<<<<< HEAD
-from pcleaner.config import GreaterZero, LongString, Percentage, OCREngine, ReadingOrder, PSDExport
-=======
+
 from pcleaner.config import (
     GreaterZero,
     LongString,
@@ -26,8 +24,9 @@
     OCREngine,
     ReadingOrder,
     ThreadLimit,
+    PSDExport
 )
->>>>>>> c23f04a8
+
 from pcleaner.ocr.supported_languages import LanguageCode
 from pcleaner.gui.CustomQ.CColorButton import ColorButton
 from pcleaner.gui.CustomQ.CComboBox import CComboBox
@@ -379,13 +378,10 @@
                         entry_type = EntryTypes.ReadingOrder
                     elif value_type == LanguageCode:
                         entry_type = EntryTypes.LanguageCode
-<<<<<<< HEAD
                     elif value_type == PSDExport:
                         entry_type = EntryTypes.PSDExport
-=======
                     elif value_type == ThreadLimit:
                         entry_type = EntryTypes.ThreadLimit
->>>>>>> c23f04a8
                     else:
                         raise NotImplementedError(f"Unknown value type {value_type}")
 
