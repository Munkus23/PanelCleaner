import re
import sys
import shutil
from collections import defaultdict
from pathlib import Path
from typing import Any, NewType

import configupdater as cu
from attrs import define, field
from loguru import logger

from pcleaner.helpers import tr
from pcleaner import cli_utils as cli
from pcleaner import helpers as hp
from pcleaner import model_downloader as md
from pcleaner.ocr import supported_languages as osl

# If using Python 3.10 or older, use the 3rd party StrEnum.
if sys.version_info < (3, 11):
    from strenum import StrEnum
else:
    from enum import StrEnum

# Logging session markers.
STARTUP_MESSAGE = "---- Starting up ----"
SHUTDOWN_MESSAGE = "---- Shutting down ----"

# Supported image suffixes.
SUPPORTED_IMG_TYPES = [
    ".jpeg",
    ".jpg",
    ".png",
    ".bmp",
    ".tiff",
    ".tif",
    ".jp2",
    ".dib",
    ".webp",
    ".ppm",
]


SUPPORTED_MASK_TYPES = [".png", ".bmp", ".tiff", ".tif", ".dib", ".webp", ".ppm"]

# image types:
# - image-bmp.svg
# - image-jpeg.svg
# - image-png.svg
# - image-tiff.svg
# - image-x-generic.svg
SUFFIX_TO_ICON = defaultdict(lambda: "image-x-generic.svg")
SUFFIX_TO_ICON.update(
    {
        ".bmp": "image-bmp",
        ".jpeg": "image-jpeg",
        ".jpg": "image-jpeg",
        ".png": "image-png",
        ".tiff": "image-tiff",
        ".tif": "image-tiff",
        ".jp2": "image-jpeg",
        ".dib": "image-x-generic",
        ".webp": "image-x-generic",
        ".ppm": "image-x-generic",
    }
)


# Create a dummy type to signify numbers need to be greater than 0.
GreaterZero = NewType("GreaterZero", int)

# Create a special type for the thread limit to add additional gui information.
# When it is < 1 then that means unlimited threads (well, up to the number of cores).
ThreadLimit = NewType("ThreadLimit", int)

# Create a new type to signify a long description string.
LongString = NewType("LongString", str)

# Create a new type for percentages as floats. These are between 0 and 100.
Percentage = NewType("Percentage", float)


class ReadingOrder(StrEnum):
    AUTO = "auto"
    MANGA = "manga"
    COMIC = "comic"


class OCREngine(StrEnum):
    AUTO = "auto"
    MANGAOCR = "manga-ocr"
    TESSERACT = "tesseract"


class PSDExport(StrEnum):
    AUTO = "No psd",
    SEPARATED = "A PSD per input",
    BULKPSD = "All inputs in a single PSD"

"""
When adding new config options, follow these steps:
1. Add the new variable to the dataclass.
2. Add where it's written in the config template below, document the option for the user.
3. Add a try_to_load line in the import_from_conf method.
4. If it affects certain outputs, add sensitivity for that in the image_file.py file.
"""


@define
class GeneralConfig:
    notes: LongString = ""
    preferred_file_type: str | None = None
    preferred_mask_file_type: str = ".png"
    input_height_lower_target: int = 1000
<<<<<<< HEAD
    input_height_upper_target: int = 3000
    save_psd_output: PSDExport = PSDExport.AUTO
=======
    input_height_upper_target: int = 4000
    max_threads_export: ThreadLimit = 0
>>>>>>> c23f04a8

    def export_to_conf(self, config_updater: cu.ConfigUpdater, gui_mode: bool = False) -> None:
        """
        Write the config to the config updater object.

        No add_after_section here since it is the first section.

        :param config_updater: An existing config updater object.
        :param gui_mode: Whether the config is being exported for the GUI.
        """

        config_str = f"""\
        [General]
        
        # About this profile:
        notes = {escape_all(self.notes)}
        
        # Preferred file type to save the cleaned image as.
        # [CLI: If no file type is specified, the original file type will be used.]
        preferred_file_type = {self.preferred_file_type if self.preferred_file_type else ""}

        # Preferred file type to save the mask as.
        # Only image formats that allow for transparency are supported.
        preferred_mask_file_type = {self.preferred_mask_file_type if self.preferred_mask_file_type else ""}
        
        
        # Save the result in PSD File
        # Two options are proposed : save each output in a separate PSD file or save all of the result in a single PSD file, with the outputs grouped.
        save_psd_output = {self.save_psd_output}

        # The following are the lower and upper targets for the height of the input image.
        # It is only ever scaled down to fit within the range, preferring whole number factors
        # to minimize the impact on image quality. Images smaller than either target will remain unchanged.
        # You can disable this feature by setting one or both values less than or equal to 0.
        
        # This is useful for significantly speeding up processing on large images.
        # Also, since other options relying on pixel dimensions depend on size, this will help
        # normalize the results across different image sizes.
        
        # The image will be scaled down, processed, and then only the mask is scaled back up.
        # Meaning that the cleaned output will still use the original, unscaled image to prevent any loss in quality.
        # Only the height of the image is used to determine the scale factor, preserving the aspect ratio,
        # and ignoring the individual width of an image so that the factor remains consistent if one of
        # the pages is a double page spread.
        
        # E.g. for a lower target of 1000 and an upper target of 2000, an image with the size 5000x7000 (w, h) pixels
        # will be scaled down by a factor of 4, so that it has the size 1250x1750 pixels during processing.
        input_height_lower_target = {self.input_height_lower_target}
        input_height_upper_target = {self.input_height_upper_target}
        
        # Maximum number of threads to use for exporting images.
        # You can leave it unspecified to use all available threads.
        # Lower this value if you run into memory issues, which will appear as random crashes.
        max_threads_export = {self.max_threads_export if self.max_threads_export > 0 else ""}
        
        """
        config_updater.read_string(multi_left_strip(format_for_version(config_str, gui_mode)))

    def import_from_conf(self, config_updater: cu.ConfigUpdater) -> None:
        """
        Read the config from the config updater object.

        :param config_updater: An existing config updater object.
        """
        section = "General"
        if not config_updater.has_section(section):
            logger.warning(f"No {section} section found in the profile, using defaults.")
            return

        try_to_load(self, config_updater, section, LongString, "notes")
        try_to_load(self, config_updater, section, str | None, "preferred_file_type")
        try_to_load(self, config_updater, section, str, "preferred_mask_file_type")
        try_to_load(self, config_updater, section, int, "input_height_lower_target")
        try_to_load(self, config_updater, section, int, "input_height_upper_target")
<<<<<<< HEAD
        try_to_load(self, config_updater, section, PSDExport, "save_psd_output")
=======
        try_to_load(self, config_updater, section, ThreadLimit, "max_threads_export")
>>>>>>> c23f04a8

    def fix(self) -> None:
        """
        Fix the config values.
        """
        if (
            self.preferred_file_type is not None
            and self.preferred_file_type.lower() not in SUPPORTED_IMG_TYPES
        ):
            closest = hp.closest_match(self.preferred_file_type.lower(), SUPPORTED_IMG_TYPES)
            if closest is None:
                logger.error(
                    f"Could not recover from invalid preferred_file_type: {self.preferred_file_type}, using default."
                )
            self.preferred_file_type = closest

        if self.preferred_mask_file_type is None:
            self.preferred_mask_file_type = SUPPORTED_MASK_TYPES[0]

        if self.preferred_mask_file_type.lower() not in SUPPORTED_MASK_TYPES:
            closest = hp.closest_match(self.preferred_mask_file_type.lower(), SUPPORTED_MASK_TYPES)
            if closest is None:
                logger.error(
                    f"Could not recover from invalid preferred_mask_file_type: {self.preferred_mask_file_type}, using default."
                )
                closest = SUPPORTED_MASK_TYPES[0]
            self.preferred_mask_file_type = closest

        if self.max_threads_export < 0:
            self.max_threads_export = 0


@define
class TextDetectorConfig:
    model_path: str | None = None
    concurrent_models: int | GreaterZero = 1

    def export_to_conf(
        self, config_updater: cu.ConfigUpdater, add_after_section: str, gui_mode: bool = False
    ) -> None:
        """
        Write the config to the config updater object.

        :param config_updater: An existing config updater object.
        :param add_after_section: The section to add the config after.
        :param gui_mode: Whether the config is being exported for the GUI.
        """

        config_str = f"""\
        [TextDetector]
        
        # Path to the text detection model, leave empty to use the built-in model.
        # It is only recommended to override this if the version downloaded automatically
        # is older than the latest release.
        # The path must point directly to the comictextdetector.pt (CUDA) or
        # comictextdetector.pt.onnx (CPU) file.
        [CLI: # You can download older versions of the model here:]
        [CLI: # https://github.com/zyddnys/manga-image-translator/releases/latest]
        [GUI: # You can download older versions of the model ]
        [GUI: # <a href="https://github.com/zyddnys/manga-image-translator/releases/latest">here.</a>]
        model_path = {none_to_empty(self.model_path)}
        
        # Number of models to run in parallel. This is useful if you have enough RAM
        # (or VRAM with CUDA) to run multiple models at the same time.
        # This, of course, will increase the speed of the process, but can also
        # crash your computer if you overestimate your hardware.
        # I recommend using 1 model per 2 GB of memory available, or 1 model per 50 images.
        # Note: This is ignored if processing less than 50 files due to the overhead
        # of starting multiple models not being worth it below that.
        # Warning: This may cause program instability, use at your own risk.
        # [GUI: <br>]DO NOT report issues about this setting, as it's entirely hardware-dependent!
        concurrent_models = {self.concurrent_models}
        
        """
        detector_conf = cu.ConfigUpdater()
        detector_conf.read_string(multi_left_strip(format_for_version(config_str, gui_mode)))
        general_section = detector_conf["TextDetector"]
        config_updater[add_after_section].add_after.space(2).section(general_section.detach())

    def import_from_conf(self, config_updater: cu.ConfigUpdater) -> None:
        """
        Read the config from the config updater object.

        :param config_updater: An existing config updater object.
        """
        section = "TextDetector"
        if not config_updater.has_section(section):
            logger.warning(f"No {section} section found in the profile, using defaults.")
            return

        try_to_load(self, config_updater, section, str | None, "model_path")
        try_to_load(self, config_updater, section, int | GreaterZero, "concurrent_models")

    def fix(self) -> None:
        """
        Fix the config values.
        Numbers flagged as greater than zero are already fixed then loading.
        """
        if self.model_path is not None:
            if not Path(self.model_path).exists():
                logger.error(f"Could not find model file: {self.model_path}, using default.")
                self.model_path = None


@define
class PreprocessorConfig:
    box_min_size: int = 20 * 20
    suspicious_box_min_size: int = 200 * 200
    box_overlap_threshold: Percentage = 20.0
    ocr_enabled: bool = True
    ocr_use_tesseract: bool = False
    ocr_language: osl.LanguageCode = osl.LanguageCode.detect_box
    ocr_engine: OCREngine = OCREngine.AUTO
    reading_order: ReadingOrder = ReadingOrder.AUTO
    ocr_max_size: int = 30 * 100
    ocr_blacklist_pattern: str = "[～．ー！？０-９~.!?0-9-]*"
    ocr_strict_language: bool = False
    box_padding_initial: int = 2
    box_right_padding_initial: int = 3
    box_padding_extended: int = 5
    box_right_padding_extended: int = 5
    box_reference_padding: int = 20

    def export_to_conf(
        self, config_updater: cu.ConfigUpdater, add_after_section: str, gui_mode: bool = False
    ) -> None:
        """
        Write the config to the config updater object.

        :param config_updater: An existing config updater object.
        :param add_after_section: The section to add the config after.
        :param gui_mode: Whether the config is being exported for the GUI.
        """
        config_str = f"""\
        [Preprocessor]
        
        # Box sizes are given in the total number of pixels, so a box of 200x200 pixels has a size of 200 * 200 = 40000.
        # [CLI: To see these boxes visualized, use the --show-masks flag when cleaning and look inside the cache folder.]

        # Minimum size of any box to keep it.
        box_min_size = {self.box_min_size}
        
        # Minimum size of a box with "unknown" language to keep it. This language is typically assigned to logos and other
        # badly behaved text elements.
        suspicious_box_min_size = {self.suspicious_box_min_size}
        
        # The minimum overlap between two boxes to merge them.
        # This percentage (0-100) means how much of the smaller box must be inside the larger box to be merged.
        # A higher value will require a larger overlap to merge the boxes.
        box_overlap_threshold = {self.box_overlap_threshold}
        
        # Whether to use OCR to detect boxes that aren't worth cleaning, like ones that only contain numbers or symbols.
        ocr_enabled = {self.ocr_enabled}
        
        # Whether to use Tesseract to perform OCR tasks.[GUI: <br>]
        # If [CLI: set to True][GUI: checked], Tesseract OCR can be used for text extraction, if available.[GUI: <br>]
        # If [CLI: set to False][GUI: unchecked], the built-in OCR model (manga-ocr) is always used, which is
        # best suited for vertical Japanese text.
        ocr_use_tesseract = {self.ocr_use_tesseract}
        
        # The language to use for OCR tasks.
        # The text detector can detect Japanese and English, for anything else, select a language
        # explicitly here. Detecting per box retains what the text detector detected, while per page
        # will assign the most prominent language to the entire page.[GUI: <br>]
        # Note: Only Japanese is supported out of the box, everything else requires Tesseract
        #       to be enabled and its associated language packs to be installed.
        # [CLI: The value must either be a language code, e.g. "jpn", "eng" etc. or one of "detect_box", "detect_page".]
        # [CLI: Use the `languages list` command to see all available languages.]
        ocr_language = {self.ocr_language}

        # Specifies which engine to use for performing OCR.[GUI: <br>]
        # - auto: Automatically selects the OCR engine based on the detected language of each text block
        #         within the image. Uses Manga Ocr for Japanese text, Tesseract for English or Unknown Text.[GUI: <br>]
        # - mangaocr: Forces Panel Cleaner to use the built-in manga-ocr model for all text recognition
        #             tasks. Best suited for vertical Japanese text.[GUI: <br>]
        # - tesseract: Forces Panel Cleaner to use Tesseract OCR for all text recognition tasks. This is a
        #              versatile option that supports English and multiple other languages.
        ocr_engine = {self.ocr_engine}

        # Defines the reading order for processing and sorting text boxes on the entire page, not
        # individual text blocks. This global setting influences how text boxes are ordered and
        # presented for further processing.[GUI: <br>]
        # - auto: Detects the reading order based on the detected language of each text block within the page.[GUI: <br>]
        # - manga: Right-to-left, top-to-bottom order. Suitable for Japanese manga.[GUI: <br>]
        # - comic: Left-to-right, top-to-bottom order. Suitable for Western comics and texts.[GUI: <br>]
        # Choose based on the predominant layout of your content.
        reading_order = {self.reading_order}

        # Maximum size of a box to perform OCR on.
        # These useless boxes are usually small, and OCR is slow, so use this as a cutoff.
        ocr_max_size = {self.ocr_max_size}
        
        # Regex pattern to match against OCR results.
        # Anything matching this pattern is discarded.[GUI: <br>]
        # Note: the MangaOCR model returns full-width characters, so this pattern should match them.
        ocr_blacklist_pattern = {self.ocr_blacklist_pattern}
        
        # The MangaOCR model can only handle Japanese text, so when strict is enabled, it will discard boxes where
        # the Text Detector isn't confident that they are Japanese. 
        # Sometimes, numbers or other symbols will lower its confidence, resulting in the detected language being unknown.
        # If strict is disabled, those will not be discarded. Anything that is confidently recognized
        # as a different language will be discarded regardless of this setting.[GUI: <br>]
        # Note: this setting is only relevant when ocr_language is set to detect per box or page.
        ocr_strict_language = {self.ocr_strict_language}
        
        # Padding to add to each side of a box.
        # This is added to the initial boxes created by the text detector AI.
        # These boxes are visualized in green[CLI:  with the --cache-masks flag].
        box_padding_initial = {self.box_padding_initial}
        
        # Padding to add to the right side of a box.
        # This extension helps to cover rubytext that floats off to the right of vertical text.
        box_right_padding_initial = {self.box_right_padding_initial}
        
        # Padding to add to each side of a box.
        # This is added to an extended set of boxes, used to cut out false positives by the text detector AI's mask.
        # These boxes are visualized in purple[CLI:  with the --cache-masks flag].
        box_padding_extended = {self.box_padding_extended}
        
        # Padding to add to the right side of a box.
        # This extension helps to cover rubytext that floats off to the right of vertical text.
        box_right_padding_extended = {self.box_right_padding_extended}
        
        # Padding to add to each side of a box.
        # This is added to the reference boxes used to sample the original image while analyzing what mask to use.
        # These boxes are visualized in blue[CLI:  with the --cache-masks flag].
        box_reference_padding = {self.box_reference_padding}

        """
        preproc_conf = cu.ConfigUpdater()
        preproc_conf.read_string(multi_left_strip(format_for_version(config_str, gui_mode)))
        preproc_section = preproc_conf["Preprocessor"]
        config_updater[add_after_section].add_after.space(2).section(preproc_section.detach())

    def import_from_conf(self, config_updater: cu.ConfigUpdater) -> None:
        """
        Read the config from the config updater object.

        :param config_updater: An existing config updater object.
        """
        section = "Preprocessor"
        if not config_updater.has_section(section):
            logger.warning(f"No {section} section found in the profile, using defaults.")
            return

        try_to_load(self, config_updater, section, int, "box_min_size")
        try_to_load(self, config_updater, section, int, "suspicious_box_min_size")
        try_to_load(self, config_updater, section, Percentage, "box_overlap_threshold")
        try_to_load(self, config_updater, section, bool, "ocr_enabled")
        try_to_load(self, config_updater, section, bool, "ocr_use_tesseract")
        try_to_load(self, config_updater, section, osl.LanguageCode, "ocr_language")
        try_to_load(self, config_updater, section, OCREngine, "ocr_engine")
        try_to_load(self, config_updater, section, ReadingOrder, "reading_order")
        try_to_load(self, config_updater, section, int, "ocr_max_size")
        try_to_load(self, config_updater, section, str, "ocr_blacklist_pattern")
        try_to_load(self, config_updater, section, bool, "ocr_strict_language")
        try_to_load(self, config_updater, section, int, "box_padding_initial")
        try_to_load(self, config_updater, section, int, "box_right_padding_initial")
        try_to_load(self, config_updater, section, int, "box_padding_extended")
        try_to_load(self, config_updater, section, int, "box_right_padding_extended")
        try_to_load(self, config_updater, section, int, "box_reference_padding")

    def fix(self) -> None:
        """
        Ensure all numbers are greater equal 0.
        """
        if self.box_min_size < 0:
            self.box_min_size = 0
        if self.suspicious_box_min_size < 0:
            self.suspicious_box_min_size = 0
        if self.box_overlap_threshold < 0:
            self.box_overlap_threshold = Percentage(0.0)
        if self.box_overlap_threshold > 100:
            self.box_overlap_threshold = Percentage(100.0)
        if self.ocr_max_size < 0:
            self.ocr_max_size = 0
        if self.box_padding_initial < 0:
            self.box_padding_initial = 0
        if self.box_right_padding_initial < 0:
            self.box_right_padding_initial = 0
        if self.box_padding_extended < 0:
            self.box_padding_extended = 0
        if self.box_right_padding_extended < 0:
            self.box_right_padding_extended = 0
        if self.box_reference_padding < 0:
            self.box_reference_padding = 0


@define
class MaskerConfig:
    max_threads: ThreadLimit = 0
    mask_growth_step_pixels: int | GreaterZero = 2
    mask_growth_steps: int | GreaterZero = 11
    min_mask_thickness: int = 4
    off_white_max_threshold: int = 240
    mask_max_standard_deviation: float = 15
    mask_improvement_threshold: float = 0.1
    mask_selection_fast: bool = False
    debug_mask_color: tuple[int, int, int, int] = (108, 30, 240, 127)

    def export_to_conf(
        self, config_updater: cu.ConfigUpdater, add_after_section: str, gui_mode: bool = False
    ) -> None:
        """
        Write the config to the config updater object.

        :param config_updater: An existing config updater object.
        :param add_after_section: The section to add the new section after.
        :param gui_mode: Whether to format the config for the GUI.
        """
        config_str = f"""\
        [Masker]
        
        # Maximum number of threads to use for mask generation.
        # You can leave it unspecified to use all available threads.
        # Lower this value if you run into memory issues, which will appear as random crashes.
        max_threads = {self.max_threads if self.max_threads > 0 else ""}
        
        # Number of pixels to grow the mask by each step.
        # This bulks up the outline of the mask, so smaller values will be more accurate but slower.
        mask_growth_step_pixels = {self.mask_growth_step_pixels}
        
        # Number of steps to grow the mask by.
        # A higher number will make more and larger masks, ultimately limited by the reference box size.
        mask_growth_steps = {self.mask_growth_steps}
        
        # Minimum thickness of a mask.
        # [CLI: This is like the first mask's growth step, the remaining will follow mask_growth_step_pixels.]
        # [GUI: This is like the first mask's growth step, the remaining will follow Mask Growth Step Pixels.]
        # This way, you can have a small step size for accuracy, but still prevent very thin masks
        # that might be used to clean text only surrounded by an outline, when inpainting would've been the
        # better choice.
        min_mask_thickness = {self.min_mask_thickness}
        
        # Maximum threshold for a pixel to be considered off-white.
        # The median color along the edge of a mask may not be pure white,
        # so to prevent slight off-white tones on a pure-white background,
        # anything lighter than this threshold value will be rounded up to pure white.
        off_white_max_threshold = {self.off_white_max_threshold}
        
        # The standard deviation of a mask represents the variation in color along the edge of the mask.
        # For this, only the single line of pixels along the outer edge of a mask is sampled from
        # the original image.
        # A low deviation means that the mask sits in a solid color,
        # which means it doesn't intersect any text or other objects.
        
        # The maximum standard deviation of a mask to consider.
        # A high value here means a higher tolerance for the mask intersecting text or other objects,
        # which isn't a good mask, as it will require inpainting anyway.
        # Setting this to 0 will only allow perfect masks, which is recommended for very high resolution images.
        mask_max_standard_deviation = {self.mask_max_standard_deviation}
        
        # Minimum improvement in standard deviation of the mask to continue growing it.
        # Setting a higher value here requires a higher improvement to consider a larger mask,
        # to give a preference to smaller masks.
        mask_improvement_threshold = {self.mask_improvement_threshold}
        
        # Whether to use the fast mask selection algorithm.
        # When true, the mask selection algorithm will pick the first perfect mask, if one is found early.
        # This is faster, but may not find the best mask, if a slightly bigger one would have been better.
        mask_selection_fast = {self.mask_selection_fast}
        
        # Color to use for the debug mask. [CLI: This is a tuple of RGBA values.]
        debug_mask_color = {','.join(map(str, self.debug_mask_color))}
        
        """
        masker_conf = cu.ConfigUpdater()
        masker_conf.read_string(multi_left_strip(format_for_version(config_str, gui_mode)))
        masker_section = masker_conf["Masker"]
        config_updater[add_after_section].add_after.space(2).section(masker_section.detach())

    def import_from_conf(self, config_updater: cu.ConfigUpdater) -> None:
        """
        Read the config from the config updater object.

        :param config_updater: An existing config updater object.
        """
        section = "Masker"
        if not config_updater.has_section(section):
            logger.warning(f"No {section} section found in the profile, using defaults.")
            return

        try_to_load(self, config_updater, section, ThreadLimit, "max_threads")
        try_to_load(self, config_updater, section, int | GreaterZero, "mask_growth_step_pixels")
        try_to_load(self, config_updater, section, int | GreaterZero, "mask_growth_steps")
        try_to_load(self, config_updater, section, int, "min_mask_thickness")
        try_to_load(self, config_updater, section, int, "off_white_max_threshold")
        try_to_load(self, config_updater, section, float, "mask_improvement_threshold")
        try_to_load(self, config_updater, section, bool, "mask_selection_fast")
        try_to_load(self, config_updater, section, float, "mask_max_standard_deviation")
        try:
            color_tuple: tuple[int, ...] = tuple(
                int(x) for x in config_updater["Masker"]["debug_mask_color"].value.split(",")
            )
            if len(color_tuple) != 4:
                raise ValueError(
                    f"Invalid color tuple length. Expected 4: 'Red, Green, Blue, Alpha' got {len(color_tuple)}"
                )
            color_tuple: tuple[int, int, int, int]
            self.debug_mask_color = color_tuple
        except (cu.NoOptionError, ValueError):
            pass

    def fix(self) -> None:
        """
        Keep the numbers greater or equal to zero.
        For numbers, ensure the range 0-255.
        """
        if self.max_threads < 0:
            self.max_threads = ThreadLimit(0)
        self.mask_growth_steps = max(0, self.mask_growth_steps)
        self.off_white_max_threshold = max(0, min(255, self.off_white_max_threshold))
        if self.mask_improvement_threshold < 0:
            self.mask_improvement_threshold = 0
        if self.mask_max_standard_deviation < 0:
            self.mask_max_standard_deviation = 0
        # We already ensured that it's a tuple of 4 ints.
        # noinspection PyTypeChecker
        self.debug_mask_color = tuple(max(0, min(255, x)) for x in self.debug_mask_color)


@define
class DenoiserConfig:
    denoising_enabled: bool = True
    max_threads: ThreadLimit = 0
    noise_min_standard_deviation: float = 0.25
    noise_outline_size: int = 5
    noise_fade_radius: int = 1
    colored_images: bool = False
    filter_strength: int = 10
    color_filter_strength: int = 10
    template_window_size: int = 7
    search_window_size: int = 21

    def export_to_conf(
        self, config_updater: cu.ConfigUpdater, add_after_section: str, gui_mode: bool = False
    ) -> None:
        """
        Write the config to the config updater object.

        :param config_updater: An existing config updater object.
        :param add_after_section: The section to add the new section after.
        :param gui_mode: Whether to format the config for the GUI.
        """
        config_str = f"""\
        [Denoiser]
        
        # When a bit of text is hard to mask off, the cleaning step likely had to choose a
        # small mask, which leaves a lot of jpeg-artifacts behind, if they were around the text.
        
        # This means that the color of pixels around the edge of a mask isn't uniform,
        # which is quantified as a standard deviation. The denoiser can target masks with
        # a minimum standard deviation and denoise the area right around the mask.
        # This preserves details in the rest of the image, but removes artifacts right around where
        # the text used to be.
        
        # Since this is an optional step and may even be superfluous for high-resolution images that 
        # don't suffer from jpeg-artifacts, it can be disabled here.
        # Set to False to disable denoising.
        denoising_enabled = {self.denoising_enabled}
        
        # Maximum number of threads to use for denoising.
        # You can leave it unspecified to use all available threads.
        # Lower this value if you run into memory issues, which will appear as random crashes.
        max_threads = {self.max_threads if self.max_threads > 0 else ""}
        
        # The minimum standard deviation of colors around the edge of a given mask
        # to perform denoising on the region around the mask.
        noise_min_standard_deviation = {self.noise_min_standard_deviation}
        
        # Note: If inpainting is enabled, the inpainting min std deviation will act as a maximum for this,
        # after which this mask is handed off to the inpainter.
        
        # The thickness of an outline to denoise around a mask.
        noise_outline_size = {self.noise_outline_size}
        
        # Fade the edges of the denoised cover mask by this amount to smoothly blend
        # the denoised parts into the rest of the image.
        noise_fade_radius = {self.noise_fade_radius}
        
        # Set to True to support colored images.
        colored_images = {self.colored_images}
        
        # How strongly to denoise the image. Higher values mean more denoising.
        filter_strength = {self.filter_strength}
        
        # How strongly to denoise the color channels, as opposed to lightness.
        # Higher values mean more denoising.
        color_filter_strength = {self.color_filter_strength}
        
        # Size in pixels of the template patch that is used to compute weights. Should be odd.
        template_window_size = {self.template_window_size}
        
        # Size in pixels of the window that is used to compute weighted average for given pixel. Should be odd.
        search_window_size = {self.search_window_size}
        
        """
        denoiser_conf = cu.ConfigUpdater()
        denoiser_conf.read_string(multi_left_strip(format_for_version(config_str, gui_mode)))
        denoiser_section = denoiser_conf["Denoiser"]
        config_updater[add_after_section].add_after.space(2).section(denoiser_section.detach())

    def import_from_conf(self, config_updater: cu.ConfigUpdater) -> None:
        """
        Read the config from the config updater object.

        :param config_updater: An existing config updater object.
        """
        section = "Denoiser"
        if not config_updater.has_section(section):
            logger.warning(f"No {section} section found in the profile, using defaults.")
            return

        try_to_load(self, config_updater, section, ThreadLimit, "max_threads")
        try_to_load(self, config_updater, section, bool, "denoising_enabled")
        try_to_load(self, config_updater, section, float, "noise_min_standard_deviation")
        try_to_load(self, config_updater, section, int, "noise_outline_size")
        try_to_load(self, config_updater, section, int, "noise_fade_radius")
        try_to_load(self, config_updater, section, bool, "colored_images")
        try_to_load(self, config_updater, section, int, "filter_strength")
        try_to_load(self, config_updater, section, int, "color_filter_strength")
        try_to_load(self, config_updater, section, int, "template_window_size")
        try_to_load(self, config_updater, section, int, "search_window_size")

    def fix(self) -> None:
        if self.max_threads < 0:
            self.max_threads = ThreadLimit(0)
        if self.noise_min_standard_deviation < 0:
            self.noise_min_standard_deviation = 0
        if self.noise_outline_size < 0:
            self.noise_outline_size = 0
        if self.noise_fade_radius < 0:
            self.noise_fade_radius = 0
        if self.filter_strength < 0:
            self.filter_strength = 0
        if self.color_filter_strength < 0:
            self.color_filter_strength = 0
        if self.template_window_size < 0:
            self.template_window_size = 0
        if self.search_window_size < 0:
            self.search_window_size = 0


@define
class InpainterConfig:
    inpainting_enabled: bool = False
    inpainting_min_std_dev: float = 15
    inpainting_max_mask_radius: int = 6
    min_inpainting_radius: int = 5
    max_inpainting_radius: int = 20
    inpainting_radius_multiplier: float = 0.1
    inpainting_isolation_radius: int = 5

    def export_to_conf(
        self, config_updater: cu.ConfigUpdater, add_after_section: str, gui_mode: bool = False
    ) -> None:
        """
        Write the config to the config updater object.

        :param config_updater: An existing config updater object.
        :param add_after_section: The section to add the new section after.
        :param gui_mode: Whether to format the config for the GUI.
        """
        config_str = f"""\
        [Inpainter]
        
        # EXPERIMENTAL FEATURE: If you find better default settings, please open an issue on github
        # to share the improvements with everyone. Note that inpainting isn't enabled by default.

        # Inpainting is when machine learning is used to replace the content of an image based on its surroundings.
        # For masks that couldn't be cleaned well (or at all), inpainting can be used.
        # To differentiate this from denoising, inpainting is meant for significantly worse masks that had
        # a tight fit. Any masks that were denoised won't be inpainted.

        # Since this step can provide poor results in some cases, it can be disabled here.
        # [CLI: Set to False to disable inpainting.]
        # [GUI: Uncheck to disable inpainting.]
        inpainting_enabled = {self.inpainting_enabled}

        # The minimum standard deviation of colors around the edge of a given mask
        # to perform inpainting on the region around the mask.
        inpainting_min_std_dev = {self.inpainting_min_std_dev}

        # The maximum radius of a mask to perform inpainting on.
        # Masks larger than this will be left as they are, because if the margin is that big,
        # it is likely that the mask is already good enough.
        inpainting_max_mask_radius = {self.inpainting_max_mask_radius}
        
        # The minimum radius around a mask to inpaint.
        # This is added to the optimal mask size to ensure that the inpainting covers the entire mask.
        min_inpainting_radius = {self.min_inpainting_radius}
        
        # For masks that proved far harder to clean, meaning they had a high standard deviation,
        # increase the radius of the inpainting to cover more of the mask.
        # This is additional margin is added to the min inpainting radius and is calculated as:
        # inpainting radius multiplier times mask standard deviation
        inpainting_radius_multiplier = {self.inpainting_radius_multiplier}
        
        # The maximum radius around a mask to inpaint.
        # This limits the size the inpainting can grow to, to prevent it from covering too much of the image,
        # if a large radius multiplier is used.
        max_inpainting_radius = {self.max_inpainting_radius}
        
        # After inpainting, cut the result out of the original image to prevent the inpainting
        # from affecting the rest of the image.
        # This ensures that the original image is preserved as much as possible.
        # This radius is added around the final inpainting radius, due to the inpainting model modifying a few pixels
        # outside of its dedicated region.
        inpainting_isolation_radius = {self.inpainting_isolation_radius}

        """
        inpainter_conf = cu.ConfigUpdater()
        inpainter_conf.read_string(multi_left_strip(format_for_version(config_str, gui_mode)))
        inpainter_section = inpainter_conf["Inpainter"]
        config_updater[add_after_section].add_after.space(2).section(inpainter_section.detach())

    def import_from_conf(self, config_updater: cu.ConfigUpdater) -> None:
        """
        Read the config from the config updater object.

        :param config_updater: An existing config updater object.
        """
        section = "Inpainter"
        if not config_updater.has_section(section):
            logger.warning(f"No {section} section found in the profile, using defaults.")
            return

        try_to_load(self, config_updater, section, bool, "inpainting_enabled")
        try_to_load(self, config_updater, section, float, "inpainting_min_std_dev")
        try_to_load(self, config_updater, section, int, "inpainting_max_mask_radius")
        try_to_load(self, config_updater, section, int, "min_inpainting_radius")
        try_to_load(self, config_updater, section, int, "max_inpainting_radius")
        try_to_load(self, config_updater, section, float, "inpainting_radius_multiplier")
        try_to_load(self, config_updater, section, int, "inpainting_isolation_radius")

    def fix(self) -> None:
        if self.inpainting_min_std_dev < 0:
            self.inpainting_min_std_dev = 0
        if self.inpainting_max_mask_radius < 0:
            self.inpainting_max_mask_radius = 0
        if self.min_inpainting_radius < 0:
            self.min_inpainting_radius = 0
        if self.max_inpainting_radius < 0:
            self.max_inpainting_radius = 0
        if self.inpainting_radius_multiplier < 0:
            self.inpainting_radius_multiplier = 0
        if self.inpainting_isolation_radius < 0:
            self.inpainting_isolation_radius = 0


@define
class Profile:
    """
    A profile is a collection of settings that can be saved and loaded from disk.
    """

    general: GeneralConfig = field(factory=GeneralConfig)
    text_detector: TextDetectorConfig = field(factory=TextDetectorConfig)
    preprocessor: PreprocessorConfig = field(factory=PreprocessorConfig)
    masker: MaskerConfig = field(factory=MaskerConfig)
    denoiser: DenoiserConfig = field(factory=DenoiserConfig)
    inpainter: InpainterConfig = field(factory=InpainterConfig)

    def bundle_config(self, gui_mode: bool = False) -> cu.ConfigUpdater:
        """
        Bundle the config into a ConfigUpdater object.

        :param gui_mode: When true, strips out the CLI-specific options and keeps the GUI-specific ones,
            and vice versa.
        """
        config_updater = cu.ConfigUpdater()
        self.general.export_to_conf(config_updater, gui_mode=gui_mode)
        self.text_detector.export_to_conf(config_updater, "General", gui_mode=gui_mode)
        self.preprocessor.export_to_conf(config_updater, "TextDetector", gui_mode=gui_mode)
        self.masker.export_to_conf(config_updater, "Preprocessor", gui_mode=gui_mode)
        self.denoiser.export_to_conf(config_updater, "Masker", gui_mode=gui_mode)
        self.inpainter.export_to_conf(config_updater, "Denoiser", gui_mode=gui_mode)
        return config_updater

    def hash_current_values(self) -> int:
        """
        Hash the current values of the profile.
        This isn't implementing __hash__ because these objects are mutable.
        This is merely useful to tell when the profile has changed.

        :return: A hash of the current values of the profile.
        """
        return hash(str(self.bundle_config()))

    def safe_write(self, path: Path) -> bool:
        """
        Write to a temporary file and then move it to the destination.
        If the write fails, the temporary file is deleted.

        :param path: The path to write the profile to.
        :return: True if the profile was written successfully, False otherwise.
        """
        temp_path = path.with_suffix(".tmp")
        success = self.unsafe_write(temp_path)
        if success:
            try:
                shutil.move(temp_path, path)
            except Exception:
                logger.exception(f"Failed to rename {temp_path} to {path}")
                success = False
        if not success:
            try:
                if temp_path.exists():
                    temp_path.unlink()
            except Exception:
                logger.exception(f"Failed to delete {temp_path}")
        return success

    def unsafe_write(self, path: Path) -> bool:
        """
        Write the profile to a file.

        :param path: The path to write the profile to.
        :return: True if the profile was written successfully, False otherwise.
        """
        logger.debug("Writing profile to disk...")
        try:
            with open(path, "w", encoding="utf-8") as file:
                self.bundle_config().write(file)
            return True
        except Exception:
            logger.exception(f"Failed to write profile to {path}")
            return False

    @classmethod
    def load(cls, path: Path) -> "Profile":
        """
        Load a profile from a config file.
        """
        logger.info(f"Loading profile {path} from disk...")
        config = cu.ConfigUpdater()
        try:
            config.read(path, encoding="utf-8")
            profile = cls()
            profile.general.import_from_conf(config)
            profile.text_detector.import_from_conf(config)
            profile.preprocessor.import_from_conf(config)
            profile.masker.import_from_conf(config)
            profile.denoiser.import_from_conf(config)
            profile.inpainter.import_from_conf(config)
            profile.fix()
        except Exception:
            logger.exception(f"Failed to load profile from {path}")
            profile = cls()
            print("Failed to load profile, using default profile.")
        return profile

    def get(self, section: str, option: str) -> Any:
        """
        Get the value of a config option.
        """
        return getattr(getattr(self, section), option)

    def set(self, section: str, option: str, value: Any) -> None:
        """
        Set the value of a config option.
        """
        # Check that the attribute exists.
        if not hasattr(self, section):
            raise AttributeError(f"No such section: {section}")
        if not hasattr(getattr(self, section), option):
            raise AttributeError(f"No such option: {option}")
        setattr(getattr(self, section), option, value)

    def fix(self) -> None:
        """
        Correct any invalid values in the profile.
        """
        self.general.fix()
        self.text_detector.fix()
        self.preprocessor.fix()
        self.masker.fix()
        self.denoiser.fix()
        self.inpainter.fix()


@define
class Config:
    """
    The main configuration class.
    These setting are saved to disk.

    saved_profiles: Saved profiles contains a mapping from profile name to profile path, where it is saved.
    profile_editor: The program to use to edit the profile files. When blank, the default editor is used.
    """

    locale: str | None = None
    current_profile: Profile = field(factory=Profile)
    default_profile: str | None = None
    saved_profiles: dict[str, Path] = field(factory=dict)
    profile_editor: str | None = None
    cache_dir: Path | None = None
    default_torch_model_path: Path | None = None  # CUDA
    default_cv2_model_path: Path | None = None  # CPU
    gui_theme: str | None = None
    show_oom_warnings: bool = True

    @staticmethod
    def reserved_profile_names() -> list[str]:
        """
        These names may not be used for profiles.
        """
        return [tr("default", "reserved profile name"), "builtin", "none"]

    @staticmethod
    def default_profile_name() -> str:
        """
        The name of the default profile.
        """
        return Config.reserved_profile_names()[0].capitalize()

    def show(self) -> None:
        """
        Print the current configuration to the console.
        """
        print("Current Configuration:\n")
        print("Locale:", self.locale if self.locale is not None else "System default")
        print(
            f"Default Profile: {self.default_profile if self.default_profile is not None else 'Built-in'}"
        )
        print("Saved Profiles:")
        if self.saved_profiles:
            for name, path in self.saved_profiles.items():
                print(f"- {name}: {path}")
        else:
            print("(No saved profiles)")
        print("")

        print(
            "Profile Editor:",
            self.profile_editor if self.profile_editor is not None else "System default",
        )
        print(
            "Cache Directory:", self.cache_dir if self.cache_dir is not None else "System default"
        )
        print(
            "Default Torch Model Path:",
            (
                self.default_torch_model_path
                if self.default_torch_model_path is not None
                else "Not downloaded"
            ),
        )
        print(
            "Default CV2 Model Path:",
            (
                self.default_cv2_model_path
                if self.default_cv2_model_path is not None
                else "Not downloaded"
            ),
        )
        print(
            "GUI Theme:",
            self.gui_theme if self.gui_theme is not None else "System default",
        )
        print("Show OOM Warnings:", self.show_oom_warnings)

        print("\n" + "-" * 20 + "\n")
        print(f"Config file located at: {cli.get_config_path()}")
        print(f"System default cache directory: {cli.get_cache_path()}")

    def get_cache_dir(self) -> Path:
        """
        Get the cache directory.
        Get the system default cache directory if the user has not set a custom cache directory.
        """
        if self.cache_dir is None:
            return cli.get_cache_path()
        return self.cache_dir

    def get_model_cache_dir(self) -> Path:
        """
        Get the cache directory for models.
        """
        path = self.get_cache_dir() / "model"
        path.mkdir(parents=True, exist_ok=True)
        return path

    def get_cleaner_cache_dir(self) -> Path:
        """
        Get the cache directory for cleaner models.
        """
        path = self.get_cache_dir() / "cleaner"
        path.mkdir(parents=True, exist_ok=True)
        return path

    def add_profile(self, name: str, path: Path) -> None:
        """
        Add a profile to the saved profiles.
        """
        self.saved_profiles[name] = path

    def remove_profile(self, name: str) -> None:
        """
        Remove a profile from the saved profiles.
        """
        if self.default_profile == name:
            self.default_profile = None
        self.saved_profiles.pop(name, None)

    def save(self, config_path: Path | None = None) -> bool:
        """
        Write the configuration to disk.

        :param config_path: The path to write the config to. If None, the default config path is used.
        :return: True if the configuration was written successfully.
        """
        if config_path is None:
            config_path = cli.get_config_path()

        config = cu.ConfigUpdater()
        # Save the dict of saved profiles and the profile editor.
        saved_profiles_str = "\n".join(
            f"{name}={str(path.resolve())}" for name, path in self.saved_profiles.items()
        )

        conf_str = f"""\
        [General]
        
        # Interface language. Leave blank to use the system default.
        locale = {none_to_empty(self.locale)}
        
        # The default profile to use. Leave blank to use the built-in default profile.
        default_profile = {none_to_empty(self.default_profile)}
        
        # This is the command used to open the profile files.
        # If blank, the system default editor is used.
        profile_editor = {none_to_empty(self.profile_editor)}
        
        # This is the directory where the program will store temporary files.
        # If blank, the default directory is used.
        cache_dir = {none_to_empty(self.cache_dir)}
        
        # This is the path to the default torch model.
        # It is downloaded automatically if blank.
        default_torch_model_path = {none_to_empty(self.default_torch_model_path)}
        
        # This is the path to the default cv2 model.
        # It is downloaded automatically if blank.
        default_cv2_model_path = {none_to_empty(self.default_cv2_model_path)}
        
        # This is the theme to use for the GUI.
        # If blank, the system default theme is used.
        # Built-in themes are Breeze and Breeze Dark
        gui_theme = {none_to_empty(self.gui_theme)}
        
        # Show out-of-memory warnings.
        show_oom_warnings = {self.show_oom_warnings}
        
        
        [Saved Profiles]
        {saved_profiles_str}
        """
        config.read_string(multi_left_strip(conf_str))
        # Save the config.
        try:
            with open(config_path, "w", encoding="utf-8") as config_file:
                config.write(config_file)
        except OSError as e:
            logger.error(f"Failed to write configuration to {config_path}:\n{e}")
            return False
        return True

    @classmethod
    def from_config_updater(cls, conf_updater: cu.ConfigUpdater) -> "Config":
        """
        Create a Config object from a ConfigUpdater object.
        """

        config = cls()
        section = "General"
        if not conf_updater.has_section(section):
            print(
                f"Failed to load the {section} section from the config file. Proceeding with defaults."
            )
            return config

        try_to_load(config, conf_updater, section, str | None, "locale")
        try_to_load(config, conf_updater, section, str | None, "default_profile")
        try_to_load(config, conf_updater, section, str | None, "profile_editor")
        try_to_load(config, conf_updater, section, Path | None, "cache_dir")
        config.saved_profiles = {
            k: Path(v.value) for k, v in conf_updater["Saved Profiles"].items()
        }
        try_to_load(config, conf_updater, section, Path | None, "default_torch_model_path")
        try_to_load(config, conf_updater, section, Path | None, "default_cv2_model_path")
        try_to_load(config, conf_updater, section, str | None, "gui_theme")
        try_to_load(config, conf_updater, section, bool, "show_oom_warnings")

        # If the default profile isn't in the saved profiles, clear it.
        if (
            config.default_profile is not None
            and config.default_profile not in config.saved_profiles
        ):
            logger.error(
                f"Default profile {config.default_profile} not found in saved profiles. Clearing entry."
            )
            config.default_profile = None

        if config.default_torch_model_path is not None:
            # Verify that the model exists and has the correct hash.
            if not config.default_torch_model_path.is_file():
                print("Configured torch model does not exist. Clearing entry.")
                config.default_torch_model_path = None
            elif not md.check_hash(config.default_torch_model_path, md.TORCH_SHA256):
                print("Configured torch model has the wrong hash. Clearing entry.")
                config.default_torch_model_path = None
        if config.default_cv2_model_path is not None:
            # Verify that the model exists and has the correct hash.
            if not config.default_cv2_model_path.is_file():
                print("Configured cv2 model does not exist. Clearing entry.")
                config.default_cv2_model_path = None
            elif not md.check_hash(config.default_cv2_model_path, md.CV2_SHA256):
                print("Configured cv2 model has the wrong hash. Clearing entry.")
                config.default_cv2_model_path = None

        return config

    def load_profile(self, profile_name: str | None = None) -> tuple[bool, Exception | None]:
        """
        Load a profile from disk, if a name is given.
        First search if the profile is saved, otherwise treat it like a path.
        For None, attempt to load the default profile, be that the builtin default or the user's default.

        Special case: Reserve the name "builtin" and "none" (case insensitive) to load the built-in default profile.

        :param profile_name: [Optional] Name or path of the profile to load.
        :return: True if the profile was loaded successfully.
        """
        logger.debug(f"Loading profile {profile_name!r}...")
        # If no override is given, use the default profile.
        if profile_name is None:
            profile_name = self.default_profile

        # If the default profile is not set, use the builtin default profile.
        if profile_name is None or profile_name.lower() in self.reserved_profile_names():
            logger.debug("Loading builtin default profile")
            self.current_profile = Profile()
            return True, None

        found_profile = cli.closest_match(profile_name, list(self.saved_profiles.keys()))
        if found_profile is not None:
            profile_path = self.saved_profiles[found_profile]
            logger.debug(f"Loading profile {found_profile} from {profile_path}")
        else:
            profile_path = Path(profile_name)
            logger.debug(f"Loading profile from {profile_path}")

        # Try to load the profile from the path.
        try:
            self.current_profile = Profile.load(profile_path)
        except Exception as e:
            logger.error(f"Failed to load profile from {profile_path}:\n{e}")
            self.current_profile = Profile()
            return False, e

        return True, None

    def get_model_path(self, gpu: bool) -> Path:
        """
        Get the path to the default model.
        Check the current profile first. If it is None or the file does not exist,
        return the default model path from the config.
        If it is None, download the model first.

        :param gpu: When true, prefer the torch model.
        """
        if self.current_profile.text_detector.model_path is not None:
            model_path = Path(self.current_profile.text_detector.model_path)
            if model_path.exists():
                return model_path
            else:
                print(
                    f"Model path {model_path} selected in your current profile does not exist. Using default model."
                )

        # Models are downloaded to the folder: cache directory/models
        cache_dir = self.get_model_cache_dir()
        if gpu:
            if self.default_torch_model_path is None:
                self.default_torch_model_path = md.download_torch_model(cache_dir)
                if self.default_torch_model_path is None:
                    print("Failed to find torch model.")
                    sys.exit(1)
                self.save()
            return self.default_torch_model_path
        else:
            if self.default_cv2_model_path is None:
                self.default_cv2_model_path = md.download_cv2_model(cache_dir)
                if self.default_cv2_model_path is None:
                    print("Failed to find cv2 model.")
                    sys.exit(1)
                self.save()
            return self.default_cv2_model_path


def load_config() -> Config:
    """
    Try to load the config from disk, otherwise create a new one.
    :return:
    """
    config_path = cli.get_config_path()

    if config_path.is_file():
        conf_updater = cu.ConfigUpdater()
        try:
            conf_updater.read(config_path, encoding="utf-8")
        except OSError as e:
            logger.error(f"Failed to read configuration from {config_path}:\n{e}")
            if cli.get_confirmation("Do you want to create a new configuration file?"):
                config = Config()
                if not config.save(config_path):
                    print("\n\nProceeding with default configuration.")
                    return config
            else:
                print("Aborting.")
                sys.exit(1)
        # Parse the config from the ConfigUpdater.
        try:
            config = Config.from_config_updater(conf_updater)
        except cu.ParsingError as e:
            # When configupdater fails to parse the config, it raises a KeyError of the form:
            # ('No option `thing` found', {'key': 'thing'})
            if isinstance(e.args, tuple):
                e = e.args[0]
            logger.error(f"Failed to parse configuration from {config_path}:\n{e}")
            if cli.get_confirmation("Do you want to create a new configuration file?"):
                config = Config()
                if not config.save(config_path):
                    print("\n\nProceeding with default configuration.")
                    return config
            else:
                print("Aborting.")
                sys.exit(1)

    else:
        print("No config file found, creating a new one.")
        config = Config()
        config.save(config_path)

    return config


def try_to_load(
    obj: object, conf_updater: cu.ConfigUpdater, section: str, attr_type, attr_name: str
):
    """
    Try to load the attribute from the ConfigUpdater, validating the type.
    The key and the attribute name need to match.

    Supports attr_type:
    bool, int, float, str, Path, str | None, Path | None, StrEnum

    Union types with None will return none if the bare string is empty.

    :param obj: The object to assign it to.
    :param conf_updater: The ConfigUpdater object to load from.
    :param attr_name: The name of the attribute to load.
    :param section: The config section name.
    :param attr_type: The type to construct.
    """
    try:
        conf_data = conf_updater.get(section, attr_name).value
    except cu.NoOptionError as e:
        print(f"Option {attr_name} not found in {section}. Using default.")
        logger.debug(e)
        return

    if attr_type == bool:
        if conf_data.lower() in ("1", "t", "true", "y", "yes", "on"):
            attr_value = True
        elif conf_data.lower() in ("0", "f", "false", "n", "no", "off"):
            attr_value = False
        else:
            print(
                f"Option {attr_name} in section {section} should be True or False, not '{conf_data}'"
            )
            return

    # check before: `StrEnum` is a `str`
    elif isinstance(attr_type, type) and issubclass(attr_type, StrEnum):
        if conf_data in attr_type.__members__.values():
            attr_value = conf_data
        else:
            print(
                f"Option {attr_name} in section {section} should be a one "
                f"of {', '.join(repr(str(_)) for _ in attr_type.__members__.values())}.\n"
                f"Failed to parse '{conf_data}'"
            )
            return

    elif attr_type == str:
        attr_value = conf_data
    elif attr_type == LongString:
        attr_value = conf_data.replace("\\n", "\n").replace("\\t", "\t").replace("\\r", "\r")
    elif attr_type == str | None:
        if conf_data == "":
            attr_value = None
        else:
            attr_value = conf_data
    elif attr_type == int:
        try:
            attr_value = int(conf_data)
        except ValueError as e:
            print(
                f"Option {attr_name} in section {section} should be an integer.\n"
                f"Failed to parse '{conf_data}': {e}"
            )
            return
    elif attr_type == float:
        try:
            attr_value = float(conf_data)
        except ValueError as e:
            print(
                f"Option {attr_name} in section {section} should be floating point number.\n"
                f"Failed to parse '{conf_data}': {e}"
            )
            return
    elif attr_type == int | GreaterZero:
        # GreaterZero is just a signifier to check for positive numbers.
        try:
            attr_value = int(conf_data)
        except ValueError as e:
            print(
                f"Option {attr_name} in section {section} should be an integer.\n"
                f"Failed to parse '{conf_data}': {e}"
            )
            return
        if attr_value <= 0:
            print(
                f"Option {attr_name} in section {section} should be greater than zero. Limiting to 1."
            )
            attr_value = 1

    elif attr_type == ThreadLimit:
        if conf_data == "":
            attr_value = 0
        else:
            try:
                attr_value = int(conf_data)
            except ValueError as e:
                print(
                    f"Option {attr_name} in section {section} should be an integer.\n"
                    f"Failed to parse '{conf_data}': {e}"
                )
                return
            if attr_value < 0:
                print(
                    f"Option {attr_name} in section {section} should be a positive integer. Limiting to 0."
                )
                attr_value = 0

    elif attr_type == float | GreaterZero:
        # GreaterZero is just a signifier to check for positive numbers.
        try:
            attr_value = float(conf_data)
        except ValueError as e:
            print(
                f"Option {attr_name} in section {section} should be floating point number.\n"
                f"Failed to parse '{conf_data}': {e}"
            )
            return
        if attr_value <= 0:
            print(
                f"Option {attr_name} in section {section} should be greater than zero. Setting to 1."
            )
            attr_value = 0.01

    elif attr_type == Percentage:
        try:
            attr_value = float(conf_data)
        except ValueError as e:
            print(
                f"Option {attr_name} in section {section} should be a percentage.\n"
                f"Failed to parse '{conf_data}': {e}"
            )
            return
        if not 0.0 <= attr_value <= 100.0:
            print(
                f"Option {attr_name} in section {section} should be a percentage between 0 and 100. Setting to 20."
            )
            attr_value = 20.0

    elif attr_type == Path:
        try:
            attr_value = Path(conf_data)
        except ValueError as e:
            print(
                f"Option {attr_name} in section {section} should be file path.\n"
                f"Failed to parse '{conf_data}': {e}"
            )
            return
    elif attr_type == Path | None:
        if conf_data == "":
            attr_value = None
        else:
            try:
                attr_value = Path(conf_data)
            except ValueError as e:
                print(
                    f"Option {attr_name} in section {section} should be file path.\n"
                    f"Failed to parse '{conf_data}': {e}"
                )
                return
    else:
        logger.error(f"Unsupported attribute type {attr_type}.")
        return

    # Assign value.
    obj.__setattr__(attr_name, attr_value)


def none_to_empty(value: str | None) -> str:
    return "" if value is None else value


def escape_all(string: str) -> str:
    """
    Escape all special characters in a string.
    """
    return string.replace("\n", "\\n").replace("\t", "\\t").replace("\r", "\\r")


def multi_left_strip(string: str) -> str:
    """
    Strip all leading whitespace from all lines in a string.

    :param string: The string to strip.
    :return: The stripped string.
    """
    stripped_lines = (line.lstrip() for line in string.splitlines())
    return "\n".join(stripped_lines)


def format_for_version(conf_string: str, gui_mode: bool) -> str:
    """
    Format the config string for the current version of the program.

    In CLI mode, remove all GUI-only options, and vice versa.
    The comments that need to be replaces are marked as follows:
    [CLI: ...] and [GUI: ...]

    :param conf_string: The config string to format.
    :param gui_mode: Whether to format for GUI mode.
    :return: The formatted config string.
    """
    if gui_mode:
        conf_string = re.sub(r"^\s*\[CLI: (.*?)]\s*$", "", conf_string, flags=re.MULTILINE)
        conf_string = re.sub(r"^\s*\[GUI: (.*?)]\s*$", r"\1", conf_string, flags=re.MULTILINE)
        conf_string = re.sub(r"\[CLI: (.*?)]", "", conf_string)
        conf_string = re.sub(r"\[GUI: (.*?)]", r"\1", conf_string)
        # Additionally, strip out repeated spaces.
        conf_string = re.sub(r"  +", " ", conf_string)
    else:
        conf_string = re.sub(r"^\s*\[GUI: (.*?)]\s*$", "", conf_string, flags=re.MULTILINE)
        conf_string = re.sub(r"^\s*\[CLI: (.*?)]\s*$", r"\1", conf_string, flags=re.MULTILINE)
        conf_string = re.sub(r"\[GUI: (.*?)]", "", conf_string)
        conf_string = re.sub(r"\[CLI: (.*?)]", r"\1", conf_string)

    return conf_string<|MERGE_RESOLUTION|>--- conflicted
+++ resolved
@@ -111,13 +111,9 @@
     preferred_file_type: str | None = None
     preferred_mask_file_type: str = ".png"
     input_height_lower_target: int = 1000
-<<<<<<< HEAD
-    input_height_upper_target: int = 3000
-    save_psd_output: PSDExport = PSDExport.AUTO
-=======
     input_height_upper_target: int = 4000
     max_threads_export: ThreadLimit = 0
->>>>>>> c23f04a8
+    save_psd_output: PSDExport = PSDExport.AUTO
 
     def export_to_conf(self, config_updater: cu.ConfigUpdater, gui_mode: bool = False) -> None:
         """
@@ -192,11 +188,8 @@
         try_to_load(self, config_updater, section, str, "preferred_mask_file_type")
         try_to_load(self, config_updater, section, int, "input_height_lower_target")
         try_to_load(self, config_updater, section, int, "input_height_upper_target")
-<<<<<<< HEAD
+        try_to_load(self, config_updater, section, ThreadLimit, "max_threads_export")
         try_to_load(self, config_updater, section, PSDExport, "save_psd_output")
-=======
-        try_to_load(self, config_updater, section, ThreadLimit, "max_threads_export")
->>>>>>> c23f04a8
 
     def fix(self) -> None:
         """
